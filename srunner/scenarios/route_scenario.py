--- conflicted
+++ resolved
@@ -281,7 +281,6 @@
         world.debug.draw_point(waypoints[-1][0].location + carla.Location(z=vertical_shift), size=0.2,
                                color=carla.Color(255, 0, 0), life_time=persistency)
 
-<<<<<<< HEAD
     def _get_valid_sign_transform(self, wp_transform):
         # use the original waypoint location as long as it is on a sidewalk
         _wp = CarlaDataProvider.get_map().get_waypoint(wp_transform.location,
@@ -353,9 +352,6 @@
                                                                rolename='navigation_sign')
 
     def _scenario_sampling(self, potential_scenarios_definitions, random_seed=0):
-=======
-    def _scenario_sampling(self, potential_scenarios_definitions):
->>>>>>> 20d23da5
         """
         The function used to sample the scenarios that are going to happen for this route.
         """
@@ -487,8 +483,6 @@
         """
         Set other_actors to the superset of all scenario actors
         """
-<<<<<<< HEAD
-
         # Create the background activity of the route
         town_amount = {
             'Town01': 0,
@@ -518,8 +512,6 @@
         for _actor in new_actors:
             self.other_actors.append(_actor)
 
-=======
->>>>>>> 20d23da5
         # Add all the actors of the specific scenarios to self.other_actors
         for scenario in self.list_scenarios:
             self.other_actors.extend(scenario.other_actors)
